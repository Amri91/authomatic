--- conflicted
+++ resolved
@@ -80,15 +80,9 @@
 const _getTTL = rememberMe =>
   rememberMe ? prolongedRefreshTokenLifeInMS : regularRefreshTokenLifeInMS;
 
-<<<<<<< HEAD
-const _getTokensObj = (token, tokenTTL, refreshToken, refreshTokenTTL) => ({
-  token,
-  tokenTTL,
-=======
-const getTokensObj = (accessToken, accessTokenExpiresIn, refreshToken, refreshTokenExpiresIn) => ({
+const _getTokensObj = (accessToken, accessTokenExpiresIn, refreshToken, refreshTokenExpiresIn) => ({
   accessToken,
   accessTokenExpiresIn,
->>>>>>> 65a4271e
   refreshToken,
   refreshTokenExpiresIn
 });
