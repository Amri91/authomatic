{
  "name": "authomatic",
<<<<<<< HEAD
  "version": "1.0.0",
  "description": "An opinionated JWT library with sensible defaults that implements the complete token flow.",
=======
  "version": "0.0.1",
  "description": "An authentication library that uses JWT for access and refresh tokens with sensible defaults.",
>>>>>>> 341246c0
  "main": "index.js",
  "scripts": {
    "test": "npm run test:lint && npm run test:coverage",
    "test:coverage": "jest tests -i --coverage",
    "test:lint": "eslint tests index.js",
    "docs": "jsdoc2md -t jsdoc2md/readme.hbs index.js > README.md",
    "redis": "npm run redis:remove && npm run redis:start",
    "redis:start": "docker run --name redis-test -p 6379:6379 -d redis",
    "redis:remove": "docker rm -f redis-test &> /dev/null || true"
  },
  "repository": "https://github.com/wearereasonablepeople/authomatic",
  "author": "Abdulrahman Amri",
  "license": "MIT",
  "dependencies": {
    "jsonwebtoken": "^8.3.0",
    "standard-error": "^1.1.0",
    "tcomb": "^3.2.24"
  },
  "devDependencies": {
    "authomatic-redis": "^1.0.0",
    "coveralls": "^3.0.1",
    "eslint-config-warp": "^3.0.0",
    "eslint": "^5.0.0",
    "jest": "^23.1.0",
    "jsdoc-to-markdown": "^4.0.1",
    "koa": "^2.4.1",
    "koa-bodyparser": "^4.2.0",
    "koa-router": "^7.4.0",
    "ramda": "^0.25.0",
    "redis": "^2.8.0",
    "redisscan": "^2.0.0",
    "supertest": "^3.0.0"
  },
  "keywords": [
    "authentication",
    "jwt",
    "refresh-token",
    "security"
  ]
}<|MERGE_RESOLUTION|>--- conflicted
+++ resolved
@@ -1,12 +1,7 @@
 {
   "name": "authomatic",
-<<<<<<< HEAD
   "version": "1.0.0",
-  "description": "An opinionated JWT library with sensible defaults that implements the complete token flow.",
-=======
-  "version": "0.0.1",
   "description": "An authentication library that uses JWT for access and refresh tokens with sensible defaults.",
->>>>>>> 341246c0
   "main": "index.js",
   "scripts": {
     "test": "npm run test:lint && npm run test:coverage",
